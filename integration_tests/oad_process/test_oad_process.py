--- conflicted
+++ resolved
@@ -34,12 +34,7 @@
     NOTEBOOKS_PATH = pth.join(NOTEBOOKS_PATH, folder)
 NOTEBOOKS_PATH = pth.join(NOTEBOOKS_PATH, "notebooks")
 
-<<<<<<< HEAD
-AIRCRAFT_ID = ["sr22"]  # "be76"
-MDA_WING_POSITION = True
-=======
 AIRCRAFT_ID = ["sr22", "be76"]
->>>>>>> 84462c69
 
 
 @pytest.fixture(scope="module")
@@ -83,73 +78,37 @@
         # Check that weight-performances loop correctly converged
         _check_weight_performance_loop(problem)
 
-<<<<<<< HEAD
-        if MDA_WING_POSITION:
-            if aircraft_id == "sr22":
-                # noinspection PyTypeChecker
-                assert_allclose(
-                    problem.get_val("data:mission:sizing:fuel", units="kg"), 252, atol=1
-                )
-                assert_allclose(
-                    problem["data:handling_qualities:stick_fixed_static_margin"], 0.10, atol=1e-2
-                )
-                # noinspection PyTypeChecker
-                assert_allclose(
-                    problem.get_val("data:weight:aircraft:MTOW", units="kg"), 1614, atol=1
-                )
-                # noinspection PyTypeChecker
-                assert_allclose(
-                    problem.get_val("data:weight:aircraft:OWE", units="kg"), 1006, atol=1
-                )
-            else:
-                # noinspection PyTypeChecker
-                assert_allclose(
-                    problem.get_val("data:mission:sizing:fuel", units="kg"), 239., atol=1
-                )
-                assert_allclose(
-                    problem["data:handling_qualities:stick_fixed_static_margin"], 0.15, atol=1e-2
-                )
-                # noinspection PyTypeChecker
-                assert_allclose(
-                    problem.get_val("data:weight:aircraft:MTOW", units="kg"), 1747.0, atol=1
-                )
-                # noinspection PyTypeChecker
-                assert_allclose(
-                    problem.get_val("data:weight:aircraft:OWE", units="kg"), 1118.0, atol=1
-                )
-=======
-        # Check values
         if aircraft_id == "sr22":
             # noinspection PyTypeChecker
             assert_allclose(
-                problem.get_val("data:mission:sizing:fuel", units="kg"), 225, atol=1
+                problem.get_val("data:mission:sizing:fuel", units="kg"), 252, atol=1
             )
             assert_allclose(
                 problem["data:handling_qualities:stick_fixed_static_margin"], 0.10, atol=1e-2
             )
             # noinspection PyTypeChecker
             assert_allclose(
-                problem.get_val("data:weight:aircraft:MTOW", units="kg"), 1572, atol=1
+                problem.get_val("data:weight:aircraft:MTOW", units="kg"), 1614, atol=1
             )
             # noinspection PyTypeChecker
             assert_allclose(
-                problem.get_val("data:weight:aircraft:OWE", units="kg"), 992, atol=1
+                problem.get_val("data:weight:aircraft:OWE", units="kg"), 1006, atol=1
             )
         else:
             # noinspection PyTypeChecker
             assert_allclose(
-                problem.get_val("data:mission:sizing:fuel", units="kg"), 232.0, atol=1
+                problem.get_val("data:mission:sizing:fuel", units="kg"), 239., atol=1
             )
             assert_allclose(
                 problem["data:handling_qualities:stick_fixed_static_margin"], 0.15, atol=1e-2
             )
             # noinspection PyTypeChecker
             assert_allclose(
-                problem.get_val("data:weight:aircraft:MTOW", units="kg"), 1752.0, atol=1
+                problem.get_val("data:weight:aircraft:MTOW", units="kg"), 1747.0, atol=1
             )
             # noinspection PyTypeChecker
             assert_allclose(
-                problem.get_val("data:weight:aircraft:OWE", units="kg"), 1130.0, atol=1
+                problem.get_val("data:weight:aircraft:OWE", units="kg"), 1118.0, atol=1
             )
 
 
@@ -191,20 +150,19 @@
     # Check values
     # noinspection PyTypeChecker
     assert_allclose(
-        problem.get_val("data:mission:sizing:fuel", units="kg"), 225, atol=1
+        problem.get_val("data:mission:sizing:fuel", units="kg"), 252, atol=1
     )
     assert_allclose(
         problem["data:handling_qualities:stick_fixed_static_margin"], 0.10, atol=1e-2
     )
     # noinspection PyTypeChecker
     assert_allclose(
-        problem.get_val("data:weight:aircraft:MTOW", units="kg"), 1572, atol=1
+        problem.get_val("data:weight:aircraft:MTOW", units="kg"), 1614, atol=1
     )
     # noinspection PyTypeChecker
     assert_allclose(
-        problem.get_val("data:weight:aircraft:OWE", units="kg"), 992, atol=1
+        problem.get_val("data:weight:aircraft:OWE", units="kg"), 1006, atol=1
     )
->>>>>>> 84462c69
 
 
 def _check_weight_performance_loop(problem):
